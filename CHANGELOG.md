# [Changelog](https://github.com/yola/drf-madprops)

<<<<<<< HEAD
## 0.2.1
* New version for DRF 3.x
=======
## 0.1.6
* Support validation on property updates
>>>>>>> 802f2748

## 0.1.5
* Support validation on property creation

## 0.1.4
* Fix update for the case when self.object is an empty queryset

## 0.1.3
* Move JSON serialization to `from_native` method

## 0.1.2
* Support JSON properties

## 0.1.1
* Handle edge cases when object might be `None` in `data` and `field_to_native`
attributes of `PropertySerializer` (those cases occur when browsable APIs
are used).

## 0.1.0
* Rename `PropertiesSerializer` to `PropertySerializer` and
`NestedPropertiesSerializer` to `NestedPropertySerializer` - because we
usually use resource names in singular form.

## 0.0.1
* Initial version. Fix `_options_class` for `NestedPropertiesSerializer`<|MERGE_RESOLUTION|>--- conflicted
+++ resolved
@@ -1,12 +1,10 @@
 # [Changelog](https://github.com/yola/drf-madprops)
 
-<<<<<<< HEAD
 ## 0.2.1
 * New version for DRF 3.x
-=======
+
 ## 0.1.6
 * Support validation on property updates
->>>>>>> 802f2748
 
 ## 0.1.5
 * Support validation on property creation
